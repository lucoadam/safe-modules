--- conflicted
+++ resolved
@@ -844,6 +844,218 @@
             "links": {},
             "address": "0xCFbFaC74C26F8647cBDb8c5caf80BB5b32E43134",
             "transactionHash": "0xe82431ec4769eefb373fe132b0279f09fe970b5867dae2a2fe10968878f3d37c"
+        },
+        "56": {
+            "events": {
+                "0x2fd5b26f00131bd8ca0fc556207292b85a6bec241341df82724333227458e630": {
+                    "anonymous": false,
+                    "inputs": [
+                        {
+                            "indexed": true,
+                            "internalType": "address",
+                            "name": "safe",
+                            "type": "address"
+                        },
+                        {
+                            "indexed": false,
+                            "internalType": "address",
+                            "name": "delegate",
+                            "type": "address"
+                        }
+                    ],
+                    "name": "AddDelegate",
+                    "type": "event"
+                },
+                "0x9a9bc79dd7e42545ba12d5659704d73a9364d4a18e0a98ca1c992a3bc999d271": {
+                    "anonymous": false,
+                    "inputs": [
+                        {
+                            "indexed": true,
+                            "internalType": "address",
+                            "name": "safe",
+                            "type": "address"
+                        },
+                        {
+                            "indexed": false,
+                            "internalType": "address",
+                            "name": "delegate",
+                            "type": "address"
+                        },
+                        {
+                            "indexed": false,
+                            "internalType": "address",
+                            "name": "token",
+                            "type": "address"
+                        }
+                    ],
+                    "name": "DeleteAllowance",
+                    "type": "event"
+                },
+                "0xa11cca2c2027e28ab0046aab4d4040f59d8b06e819ccd974c1e53e86aa814c19": {
+                    "anonymous": false,
+                    "inputs": [
+                        {
+                            "indexed": true,
+                            "internalType": "address",
+                            "name": "safe",
+                            "type": "address"
+                        },
+                        {
+                            "indexed": false,
+                            "internalType": "address",
+                            "name": "delegate",
+                            "type": "address"
+                        },
+                        {
+                            "indexed": false,
+                            "internalType": "address",
+                            "name": "token",
+                            "type": "address"
+                        },
+                        {
+                            "indexed": false,
+                            "internalType": "address",
+                            "name": "to",
+                            "type": "address"
+                        },
+                        {
+                            "indexed": false,
+                            "internalType": "uint96",
+                            "name": "value",
+                            "type": "uint96"
+                        },
+                        {
+                            "indexed": false,
+                            "internalType": "uint16",
+                            "name": "nonce",
+                            "type": "uint16"
+                        }
+                    ],
+                    "name": "ExecuteAllowanceTransfer",
+                    "type": "event"
+                },
+                "0xad71d7a737da41277b5ade17fd65b00671e3ab35f23778a98c8d925dc66e3d9d": {
+                    "anonymous": false,
+                    "inputs": [
+                        {
+                            "indexed": true,
+                            "internalType": "address",
+                            "name": "safe",
+                            "type": "address"
+                        },
+                        {
+                            "indexed": false,
+                            "internalType": "address",
+                            "name": "delegate",
+                            "type": "address"
+                        },
+                        {
+                            "indexed": false,
+                            "internalType": "address",
+                            "name": "paymentToken",
+                            "type": "address"
+                        },
+                        {
+                            "indexed": false,
+                            "internalType": "address",
+                            "name": "paymentReceiver",
+                            "type": "address"
+                        },
+                        {
+                            "indexed": false,
+                            "internalType": "uint96",
+                            "name": "payment",
+                            "type": "uint96"
+                        }
+                    ],
+                    "name": "PayAllowanceTransfer",
+                    "type": "event"
+                },
+                "0xdccc2d936ded24d2153d2760581a7f0dcb23ec71190c9726b3584cdd700214d4": {
+                    "anonymous": false,
+                    "inputs": [
+                        {
+                            "indexed": true,
+                            "internalType": "address",
+                            "name": "safe",
+                            "type": "address"
+                        },
+                        {
+                            "indexed": false,
+                            "internalType": "address",
+                            "name": "delegate",
+                            "type": "address"
+                        }
+                    ],
+                    "name": "RemoveDelegate",
+                    "type": "event"
+                },
+                "0xa39af38687a2c1e52c987a84d807fd238b83b08a9da657f184a72fcd2b71360c": {
+                    "anonymous": false,
+                    "inputs": [
+                        {
+                            "indexed": true,
+                            "internalType": "address",
+                            "name": "safe",
+                            "type": "address"
+                        },
+                        {
+                            "indexed": false,
+                            "internalType": "address",
+                            "name": "delegate",
+                            "type": "address"
+                        },
+                        {
+                            "indexed": false,
+                            "internalType": "address",
+                            "name": "token",
+                            "type": "address"
+                        }
+                    ],
+                    "name": "ResetAllowance",
+                    "type": "event"
+                },
+                "0x49caa04c5e1e168069c09df7f88c07ca87be980b0bf4570ab77fe9aae3ca7eba": {
+                    "anonymous": false,
+                    "inputs": [
+                        {
+                            "indexed": true,
+                            "internalType": "address",
+                            "name": "safe",
+                            "type": "address"
+                        },
+                        {
+                            "indexed": false,
+                            "internalType": "address",
+                            "name": "delegate",
+                            "type": "address"
+                        },
+                        {
+                            "indexed": false,
+                            "internalType": "address",
+                            "name": "token",
+                            "type": "address"
+                        },
+                        {
+                            "indexed": false,
+                            "internalType": "uint96",
+                            "name": "allowanceAmount",
+                            "type": "uint96"
+                        },
+                        {
+                            "indexed": false,
+                            "internalType": "uint16",
+                            "name": "resetTime",
+                            "type": "uint16"
+                        }
+                    ],
+                    "name": "SetAllowance",
+                    "type": "event"
+                }
+            },
+            "links": {},
+            "address": "0xCFbFaC74C26F8647cBDb8c5caf80BB5b32E43134",
+            "transactionHash": "0x0a309b23ba3c5aacb3915ef9d389fc68b8d5bd2d7a059bb70f1724821734f3fa"
         },
         "100": {
             "events": {
@@ -1693,1314 +1905,6 @@
             "address": "0x1Fb403834C911eB98d56E74F5182b0d64C3b3b4D",
             "transactionHash": "0x8f36f6b476c67938abdf3154a9c35c11c9379afd31d036ebf8faef12de1abe4d"
         },
-<<<<<<< HEAD
-        "0x49caa04c5e1e168069c09df7f88c07ca87be980b0bf4570ab77fe9aae3ca7eba": {
-          "anonymous": false,
-          "inputs": [
-            {
-              "indexed": true,
-              "internalType": "address",
-              "name": "safe",
-              "type": "address"
-            },
-            {
-              "indexed": false,
-              "internalType": "address",
-              "name": "delegate",
-              "type": "address"
-            },
-            {
-              "indexed": false,
-              "internalType": "address",
-              "name": "token",
-              "type": "address"
-            },
-            {
-              "indexed": false,
-              "internalType": "uint96",
-              "name": "allowanceAmount",
-              "type": "uint96"
-            },
-            {
-              "indexed": false,
-              "internalType": "uint16",
-              "name": "resetTime",
-              "type": "uint16"
-            }
-          ],
-          "name": "SetAllowance",
-          "type": "event"
-        }
-      },
-      "links": {},
-      "address": "0xCFbFaC74C26F8647cBDb8c5caf80BB5b32E43134"
-    },
-    "5": {
-      "events": {
-        "0x2fd5b26f00131bd8ca0fc556207292b85a6bec241341df82724333227458e630": {
-          "anonymous": false,
-          "inputs": [
-            {
-              "indexed": true,
-              "internalType": "address",
-              "name": "safe",
-              "type": "address"
-            },
-            {
-              "indexed": false,
-              "internalType": "address",
-              "name": "delegate",
-              "type": "address"
-            }
-          ],
-          "name": "AddDelegate",
-          "type": "event"
-        },
-        "0x9a9bc79dd7e42545ba12d5659704d73a9364d4a18e0a98ca1c992a3bc999d271": {
-          "anonymous": false,
-          "inputs": [
-            {
-              "indexed": true,
-              "internalType": "address",
-              "name": "safe",
-              "type": "address"
-            },
-            {
-              "indexed": false,
-              "internalType": "address",
-              "name": "delegate",
-              "type": "address"
-            },
-            {
-              "indexed": false,
-              "internalType": "address",
-              "name": "token",
-              "type": "address"
-            }
-          ],
-          "name": "DeleteAllowance",
-          "type": "event"
-        },
-        "0xa11cca2c2027e28ab0046aab4d4040f59d8b06e819ccd974c1e53e86aa814c19": {
-          "anonymous": false,
-          "inputs": [
-            {
-              "indexed": true,
-              "internalType": "address",
-              "name": "safe",
-              "type": "address"
-            },
-            {
-              "indexed": false,
-              "internalType": "address",
-              "name": "delegate",
-              "type": "address"
-            },
-            {
-              "indexed": false,
-              "internalType": "address",
-              "name": "token",
-              "type": "address"
-            },
-            {
-              "indexed": false,
-              "internalType": "address",
-              "name": "to",
-              "type": "address"
-            },
-            {
-              "indexed": false,
-              "internalType": "uint96",
-              "name": "value",
-              "type": "uint96"
-            },
-            {
-              "indexed": false,
-              "internalType": "uint16",
-              "name": "nonce",
-              "type": "uint16"
-            }
-          ],
-          "name": "ExecuteAllowanceTransfer",
-          "type": "event"
-        },
-        "0xad71d7a737da41277b5ade17fd65b00671e3ab35f23778a98c8d925dc66e3d9d": {
-          "anonymous": false,
-          "inputs": [
-            {
-              "indexed": true,
-              "internalType": "address",
-              "name": "safe",
-              "type": "address"
-            },
-            {
-              "indexed": false,
-              "internalType": "address",
-              "name": "delegate",
-              "type": "address"
-            },
-            {
-              "indexed": false,
-              "internalType": "address",
-              "name": "paymentToken",
-              "type": "address"
-            },
-            {
-              "indexed": false,
-              "internalType": "address",
-              "name": "paymentReceiver",
-              "type": "address"
-            },
-            {
-              "indexed": false,
-              "internalType": "uint96",
-              "name": "payment",
-              "type": "uint96"
-            }
-          ],
-          "name": "PayAllowanceTransfer",
-          "type": "event"
-        },
-        "0xdccc2d936ded24d2153d2760581a7f0dcb23ec71190c9726b3584cdd700214d4": {
-          "anonymous": false,
-          "inputs": [
-            {
-              "indexed": true,
-              "internalType": "address",
-              "name": "safe",
-              "type": "address"
-            },
-            {
-              "indexed": false,
-              "internalType": "address",
-              "name": "delegate",
-              "type": "address"
-            }
-          ],
-          "name": "RemoveDelegate",
-          "type": "event"
-        },
-        "0xa39af38687a2c1e52c987a84d807fd238b83b08a9da657f184a72fcd2b71360c": {
-          "anonymous": false,
-          "inputs": [
-            {
-              "indexed": true,
-              "internalType": "address",
-              "name": "safe",
-              "type": "address"
-            },
-            {
-              "indexed": false,
-              "internalType": "address",
-              "name": "delegate",
-              "type": "address"
-            },
-            {
-              "indexed": false,
-              "internalType": "address",
-              "name": "token",
-              "type": "address"
-            }
-          ],
-          "name": "ResetAllowance",
-          "type": "event"
-        },
-        "0x49caa04c5e1e168069c09df7f88c07ca87be980b0bf4570ab77fe9aae3ca7eba": {
-          "anonymous": false,
-          "inputs": [
-            {
-              "indexed": true,
-              "internalType": "address",
-              "name": "safe",
-              "type": "address"
-            },
-            {
-              "indexed": false,
-              "internalType": "address",
-              "name": "delegate",
-              "type": "address"
-            },
-            {
-              "indexed": false,
-              "internalType": "address",
-              "name": "token",
-              "type": "address"
-            },
-            {
-              "indexed": false,
-              "internalType": "uint96",
-              "name": "allowanceAmount",
-              "type": "uint96"
-            },
-            {
-              "indexed": false,
-              "internalType": "uint16",
-              "name": "resetTime",
-              "type": "uint16"
-            }
-          ],
-          "name": "SetAllowance",
-          "type": "event"
-        }
-      },
-      "links": {},
-      "address": "0xCFbFaC74C26F8647cBDb8c5caf80BB5b32E43134"
-    },
-    "42": {
-      "events": {
-        "0x2fd5b26f00131bd8ca0fc556207292b85a6bec241341df82724333227458e630": {
-          "anonymous": false,
-          "inputs": [
-            {
-              "indexed": true,
-              "internalType": "address",
-              "name": "safe",
-              "type": "address"
-            },
-            {
-              "indexed": false,
-              "internalType": "address",
-              "name": "delegate",
-              "type": "address"
-            }
-          ],
-          "name": "AddDelegate",
-          "type": "event"
-        },
-        "0x9a9bc79dd7e42545ba12d5659704d73a9364d4a18e0a98ca1c992a3bc999d271": {
-          "anonymous": false,
-          "inputs": [
-            {
-              "indexed": true,
-              "internalType": "address",
-              "name": "safe",
-              "type": "address"
-            },
-            {
-              "indexed": false,
-              "internalType": "address",
-              "name": "delegate",
-              "type": "address"
-            },
-            {
-              "indexed": false,
-              "internalType": "address",
-              "name": "token",
-              "type": "address"
-            }
-          ],
-          "name": "DeleteAllowance",
-          "type": "event"
-        },
-        "0xa11cca2c2027e28ab0046aab4d4040f59d8b06e819ccd974c1e53e86aa814c19": {
-          "anonymous": false,
-          "inputs": [
-            {
-              "indexed": true,
-              "internalType": "address",
-              "name": "safe",
-              "type": "address"
-            },
-            {
-              "indexed": false,
-              "internalType": "address",
-              "name": "delegate",
-              "type": "address"
-            },
-            {
-              "indexed": false,
-              "internalType": "address",
-              "name": "token",
-              "type": "address"
-            },
-            {
-              "indexed": false,
-              "internalType": "address",
-              "name": "to",
-              "type": "address"
-            },
-            {
-              "indexed": false,
-              "internalType": "uint96",
-              "name": "value",
-              "type": "uint96"
-            },
-            {
-              "indexed": false,
-              "internalType": "uint16",
-              "name": "nonce",
-              "type": "uint16"
-            }
-          ],
-          "name": "ExecuteAllowanceTransfer",
-          "type": "event"
-        },
-        "0xad71d7a737da41277b5ade17fd65b00671e3ab35f23778a98c8d925dc66e3d9d": {
-          "anonymous": false,
-          "inputs": [
-            {
-              "indexed": true,
-              "internalType": "address",
-              "name": "safe",
-              "type": "address"
-            },
-            {
-              "indexed": false,
-              "internalType": "address",
-              "name": "delegate",
-              "type": "address"
-            },
-            {
-              "indexed": false,
-              "internalType": "address",
-              "name": "paymentToken",
-              "type": "address"
-            },
-            {
-              "indexed": false,
-              "internalType": "address",
-              "name": "paymentReceiver",
-              "type": "address"
-            },
-            {
-              "indexed": false,
-              "internalType": "uint96",
-              "name": "payment",
-              "type": "uint96"
-            }
-          ],
-          "name": "PayAllowanceTransfer",
-          "type": "event"
-        },
-        "0xdccc2d936ded24d2153d2760581a7f0dcb23ec71190c9726b3584cdd700214d4": {
-          "anonymous": false,
-          "inputs": [
-            {
-              "indexed": true,
-              "internalType": "address",
-              "name": "safe",
-              "type": "address"
-            },
-            {
-              "indexed": false,
-              "internalType": "address",
-              "name": "delegate",
-              "type": "address"
-            }
-          ],
-          "name": "RemoveDelegate",
-          "type": "event"
-        },
-        "0xa39af38687a2c1e52c987a84d807fd238b83b08a9da657f184a72fcd2b71360c": {
-          "anonymous": false,
-          "inputs": [
-            {
-              "indexed": true,
-              "internalType": "address",
-              "name": "safe",
-              "type": "address"
-            },
-            {
-              "indexed": false,
-              "internalType": "address",
-              "name": "delegate",
-              "type": "address"
-            },
-            {
-              "indexed": false,
-              "internalType": "address",
-              "name": "token",
-              "type": "address"
-            }
-          ],
-          "name": "ResetAllowance",
-          "type": "event"
-        },
-        "0x49caa04c5e1e168069c09df7f88c07ca87be980b0bf4570ab77fe9aae3ca7eba": {
-          "anonymous": false,
-          "inputs": [
-            {
-              "indexed": true,
-              "internalType": "address",
-              "name": "safe",
-              "type": "address"
-            },
-            {
-              "indexed": false,
-              "internalType": "address",
-              "name": "delegate",
-              "type": "address"
-            },
-            {
-              "indexed": false,
-              "internalType": "address",
-              "name": "token",
-              "type": "address"
-            },
-            {
-              "indexed": false,
-              "internalType": "uint96",
-              "name": "allowanceAmount",
-              "type": "uint96"
-            },
-            {
-              "indexed": false,
-              "internalType": "uint16",
-              "name": "resetTime",
-              "type": "uint16"
-            }
-          ],
-          "name": "SetAllowance",
-          "type": "event"
-        }
-      },
-      "links": {},
-      "address": "0xCFbFaC74C26F8647cBDb8c5caf80BB5b32E43134",
-      "transactionHash": "0xe82431ec4769eefb373fe132b0279f09fe970b5867dae2a2fe10968878f3d37c"
-    },
-    "56": {
-      "events": {
-        "0x2fd5b26f00131bd8ca0fc556207292b85a6bec241341df82724333227458e630": {
-          "anonymous": false,
-          "inputs": [
-            {
-              "indexed": true,
-              "internalType": "address",
-              "name": "safe",
-              "type": "address"
-            },
-            {
-              "indexed": false,
-              "internalType": "address",
-              "name": "delegate",
-              "type": "address"
-            }
-          ],
-          "name": "AddDelegate",
-          "type": "event"
-        },
-        "0x9a9bc79dd7e42545ba12d5659704d73a9364d4a18e0a98ca1c992a3bc999d271": {
-          "anonymous": false,
-          "inputs": [
-            {
-              "indexed": true,
-              "internalType": "address",
-              "name": "safe",
-              "type": "address"
-            },
-            {
-              "indexed": false,
-              "internalType": "address",
-              "name": "delegate",
-              "type": "address"
-            },
-            {
-              "indexed": false,
-              "internalType": "address",
-              "name": "token",
-              "type": "address"
-            }
-          ],
-          "name": "DeleteAllowance",
-          "type": "event"
-        },
-        "0xa11cca2c2027e28ab0046aab4d4040f59d8b06e819ccd974c1e53e86aa814c19": {
-          "anonymous": false,
-          "inputs": [
-            {
-              "indexed": true,
-              "internalType": "address",
-              "name": "safe",
-              "type": "address"
-            },
-            {
-              "indexed": false,
-              "internalType": "address",
-              "name": "delegate",
-              "type": "address"
-            },
-            {
-              "indexed": false,
-              "internalType": "address",
-              "name": "token",
-              "type": "address"
-            },
-            {
-              "indexed": false,
-              "internalType": "address",
-              "name": "to",
-              "type": "address"
-            },
-            {
-              "indexed": false,
-              "internalType": "uint96",
-              "name": "value",
-              "type": "uint96"
-            },
-            {
-              "indexed": false,
-              "internalType": "uint16",
-              "name": "nonce",
-              "type": "uint16"
-            }
-          ],
-          "name": "ExecuteAllowanceTransfer",
-          "type": "event"
-        },
-        "0xad71d7a737da41277b5ade17fd65b00671e3ab35f23778a98c8d925dc66e3d9d": {
-          "anonymous": false,
-          "inputs": [
-            {
-              "indexed": true,
-              "internalType": "address",
-              "name": "safe",
-              "type": "address"
-            },
-            {
-              "indexed": false,
-              "internalType": "address",
-              "name": "delegate",
-              "type": "address"
-            },
-            {
-              "indexed": false,
-              "internalType": "address",
-              "name": "paymentToken",
-              "type": "address"
-            },
-            {
-              "indexed": false,
-              "internalType": "address",
-              "name": "paymentReceiver",
-              "type": "address"
-            },
-            {
-              "indexed": false,
-              "internalType": "uint96",
-              "name": "payment",
-              "type": "uint96"
-            }
-          ],
-          "name": "PayAllowanceTransfer",
-          "type": "event"
-        },
-        "0xdccc2d936ded24d2153d2760581a7f0dcb23ec71190c9726b3584cdd700214d4": {
-          "anonymous": false,
-          "inputs": [
-            {
-              "indexed": true,
-              "internalType": "address",
-              "name": "safe",
-              "type": "address"
-            },
-            {
-              "indexed": false,
-              "internalType": "address",
-              "name": "delegate",
-              "type": "address"
-            }
-          ],
-          "name": "RemoveDelegate",
-          "type": "event"
-        },
-        "0xa39af38687a2c1e52c987a84d807fd238b83b08a9da657f184a72fcd2b71360c": {
-          "anonymous": false,
-          "inputs": [
-            {
-              "indexed": true,
-              "internalType": "address",
-              "name": "safe",
-              "type": "address"
-            },
-            {
-              "indexed": false,
-              "internalType": "address",
-              "name": "delegate",
-              "type": "address"
-            },
-            {
-              "indexed": false,
-              "internalType": "address",
-              "name": "token",
-              "type": "address"
-            }
-          ],
-          "name": "ResetAllowance",
-          "type": "event"
-        },
-        "0x49caa04c5e1e168069c09df7f88c07ca87be980b0bf4570ab77fe9aae3ca7eba": {
-          "anonymous": false,
-          "inputs": [
-            {
-              "indexed": true,
-              "internalType": "address",
-              "name": "safe",
-              "type": "address"
-            },
-            {
-              "indexed": false,
-              "internalType": "address",
-              "name": "delegate",
-              "type": "address"
-            },
-            {
-              "indexed": false,
-              "internalType": "address",
-              "name": "token",
-              "type": "address"
-            },
-            {
-              "indexed": false,
-              "internalType": "uint96",
-              "name": "allowanceAmount",
-              "type": "uint96"
-            },
-            {
-              "indexed": false,
-              "internalType": "uint16",
-              "name": "resetTime",
-              "type": "uint16"
-            }
-          ],
-          "name": "SetAllowance",
-          "type": "event"
-        }
-      },
-      "links": {},
-      "address": "0xCFbFaC74C26F8647cBDb8c5caf80BB5b32E43134",
-      "transactionHash": "0x0a309b23ba3c5aacb3915ef9d389fc68b8d5bd2d7a059bb70f1724821734f3fa"
-    },
-    "100": {
-      "events": {
-        "0x2fd5b26f00131bd8ca0fc556207292b85a6bec241341df82724333227458e630": {
-          "anonymous": false,
-          "inputs": [
-            {
-              "indexed": true,
-              "internalType": "address",
-              "name": "safe",
-              "type": "address"
-            },
-            {
-              "indexed": false,
-              "internalType": "address",
-              "name": "delegate",
-              "type": "address"
-            }
-          ],
-          "name": "AddDelegate",
-          "type": "event"
-        },
-        "0x9a9bc79dd7e42545ba12d5659704d73a9364d4a18e0a98ca1c992a3bc999d271": {
-          "anonymous": false,
-          "inputs": [
-            {
-              "indexed": true,
-              "internalType": "address",
-              "name": "safe",
-              "type": "address"
-            },
-            {
-              "indexed": false,
-              "internalType": "address",
-              "name": "delegate",
-              "type": "address"
-            },
-            {
-              "indexed": false,
-              "internalType": "address",
-              "name": "token",
-              "type": "address"
-            }
-          ],
-          "name": "DeleteAllowance",
-          "type": "event"
-        },
-        "0xa11cca2c2027e28ab0046aab4d4040f59d8b06e819ccd974c1e53e86aa814c19": {
-          "anonymous": false,
-          "inputs": [
-            {
-              "indexed": true,
-              "internalType": "address",
-              "name": "safe",
-              "type": "address"
-            },
-            {
-              "indexed": false,
-              "internalType": "address",
-              "name": "delegate",
-              "type": "address"
-            },
-            {
-              "indexed": false,
-              "internalType": "address",
-              "name": "token",
-              "type": "address"
-            },
-            {
-              "indexed": false,
-              "internalType": "address",
-              "name": "to",
-              "type": "address"
-            },
-            {
-              "indexed": false,
-              "internalType": "uint96",
-              "name": "value",
-              "type": "uint96"
-            },
-            {
-              "indexed": false,
-              "internalType": "uint16",
-              "name": "nonce",
-              "type": "uint16"
-            }
-          ],
-          "name": "ExecuteAllowanceTransfer",
-          "type": "event"
-        },
-        "0xad71d7a737da41277b5ade17fd65b00671e3ab35f23778a98c8d925dc66e3d9d": {
-          "anonymous": false,
-          "inputs": [
-            {
-              "indexed": true,
-              "internalType": "address",
-              "name": "safe",
-              "type": "address"
-            },
-            {
-              "indexed": false,
-              "internalType": "address",
-              "name": "delegate",
-              "type": "address"
-            },
-            {
-              "indexed": false,
-              "internalType": "address",
-              "name": "paymentToken",
-              "type": "address"
-            },
-            {
-              "indexed": false,
-              "internalType": "address",
-              "name": "paymentReceiver",
-              "type": "address"
-            },
-            {
-              "indexed": false,
-              "internalType": "uint96",
-              "name": "payment",
-              "type": "uint96"
-            }
-          ],
-          "name": "PayAllowanceTransfer",
-          "type": "event"
-        },
-        "0xdccc2d936ded24d2153d2760581a7f0dcb23ec71190c9726b3584cdd700214d4": {
-          "anonymous": false,
-          "inputs": [
-            {
-              "indexed": true,
-              "internalType": "address",
-              "name": "safe",
-              "type": "address"
-            },
-            {
-              "indexed": false,
-              "internalType": "address",
-              "name": "delegate",
-              "type": "address"
-            }
-          ],
-          "name": "RemoveDelegate",
-          "type": "event"
-        },
-        "0xa39af38687a2c1e52c987a84d807fd238b83b08a9da657f184a72fcd2b71360c": {
-          "anonymous": false,
-          "inputs": [
-            {
-              "indexed": true,
-              "internalType": "address",
-              "name": "safe",
-              "type": "address"
-            },
-            {
-              "indexed": false,
-              "internalType": "address",
-              "name": "delegate",
-              "type": "address"
-            },
-            {
-              "indexed": false,
-              "internalType": "address",
-              "name": "token",
-              "type": "address"
-            }
-          ],
-          "name": "ResetAllowance",
-          "type": "event"
-        },
-        "0x49caa04c5e1e168069c09df7f88c07ca87be980b0bf4570ab77fe9aae3ca7eba": {
-          "anonymous": false,
-          "inputs": [
-            {
-              "indexed": true,
-              "internalType": "address",
-              "name": "safe",
-              "type": "address"
-            },
-            {
-              "indexed": false,
-              "internalType": "address",
-              "name": "delegate",
-              "type": "address"
-            },
-            {
-              "indexed": false,
-              "internalType": "address",
-              "name": "token",
-              "type": "address"
-            },
-            {
-              "indexed": false,
-              "internalType": "uint96",
-              "name": "allowanceAmount",
-              "type": "uint96"
-            },
-            {
-              "indexed": false,
-              "internalType": "uint16",
-              "name": "resetTime",
-              "type": "uint16"
-            }
-          ],
-          "name": "SetAllowance",
-          "type": "event"
-        }
-      },
-      "links": {},
-      "address": "0xCFbFaC74C26F8647cBDb8c5caf80BB5b32E43134",
-      "transactionHash": "0xb7130610245f08b8c8b1dc691471b94774e9b0b1a4c15c5d286d3b595bb50bd8"
-    },
-    "246": {
-      "events": {
-        "0x2fd5b26f00131bd8ca0fc556207292b85a6bec241341df82724333227458e630": {
-          "anonymous": false,
-          "inputs": [
-            {
-              "indexed": true,
-              "internalType": "address",
-              "name": "safe",
-              "type": "address"
-            },
-            {
-              "indexed": false,
-              "internalType": "address",
-              "name": "delegate",
-              "type": "address"
-            }
-          ],
-          "name": "AddDelegate",
-          "type": "event"
-        },
-        "0x9a9bc79dd7e42545ba12d5659704d73a9364d4a18e0a98ca1c992a3bc999d271": {
-          "anonymous": false,
-          "inputs": [
-            {
-              "indexed": true,
-              "internalType": "address",
-              "name": "safe",
-              "type": "address"
-            },
-            {
-              "indexed": false,
-              "internalType": "address",
-              "name": "delegate",
-              "type": "address"
-            },
-            {
-              "indexed": false,
-              "internalType": "address",
-              "name": "token",
-              "type": "address"
-            }
-          ],
-          "name": "DeleteAllowance",
-          "type": "event"
-        },
-        "0xa11cca2c2027e28ab0046aab4d4040f59d8b06e819ccd974c1e53e86aa814c19": {
-          "anonymous": false,
-          "inputs": [
-            {
-              "indexed": true,
-              "internalType": "address",
-              "name": "safe",
-              "type": "address"
-            },
-            {
-              "indexed": false,
-              "internalType": "address",
-              "name": "delegate",
-              "type": "address"
-            },
-            {
-              "indexed": false,
-              "internalType": "address",
-              "name": "token",
-              "type": "address"
-            },
-            {
-              "indexed": false,
-              "internalType": "address",
-              "name": "to",
-              "type": "address"
-            },
-            {
-              "indexed": false,
-              "internalType": "uint96",
-              "name": "value",
-              "type": "uint96"
-            },
-            {
-              "indexed": false,
-              "internalType": "uint16",
-              "name": "nonce",
-              "type": "uint16"
-            }
-          ],
-          "name": "ExecuteAllowanceTransfer",
-          "type": "event"
-        },
-        "0xad71d7a737da41277b5ade17fd65b00671e3ab35f23778a98c8d925dc66e3d9d": {
-          "anonymous": false,
-          "inputs": [
-            {
-              "indexed": true,
-              "internalType": "address",
-              "name": "safe",
-              "type": "address"
-            },
-            {
-              "indexed": false,
-              "internalType": "address",
-              "name": "delegate",
-              "type": "address"
-            },
-            {
-              "indexed": false,
-              "internalType": "address",
-              "name": "paymentToken",
-              "type": "address"
-            },
-            {
-              "indexed": false,
-              "internalType": "address",
-              "name": "paymentReceiver",
-              "type": "address"
-            },
-            {
-              "indexed": false,
-              "internalType": "uint96",
-              "name": "payment",
-              "type": "uint96"
-            }
-          ],
-          "name": "PayAllowanceTransfer",
-          "type": "event"
-        },
-        "0xdccc2d936ded24d2153d2760581a7f0dcb23ec71190c9726b3584cdd700214d4": {
-          "anonymous": false,
-          "inputs": [
-            {
-              "indexed": true,
-              "internalType": "address",
-              "name": "safe",
-              "type": "address"
-            },
-            {
-              "indexed": false,
-              "internalType": "address",
-              "name": "delegate",
-              "type": "address"
-            }
-          ],
-          "name": "RemoveDelegate",
-          "type": "event"
-        },
-        "0xa39af38687a2c1e52c987a84d807fd238b83b08a9da657f184a72fcd2b71360c": {
-          "anonymous": false,
-          "inputs": [
-            {
-              "indexed": true,
-              "internalType": "address",
-              "name": "safe",
-              "type": "address"
-            },
-            {
-              "indexed": false,
-              "internalType": "address",
-              "name": "delegate",
-              "type": "address"
-            },
-            {
-              "indexed": false,
-              "internalType": "address",
-              "name": "token",
-              "type": "address"
-            }
-          ],
-          "name": "ResetAllowance",
-          "type": "event"
-        },
-        "0x49caa04c5e1e168069c09df7f88c07ca87be980b0bf4570ab77fe9aae3ca7eba": {
-          "anonymous": false,
-          "inputs": [
-            {
-              "indexed": true,
-              "internalType": "address",
-              "name": "safe",
-              "type": "address"
-            },
-            {
-              "indexed": false,
-              "internalType": "address",
-              "name": "delegate",
-              "type": "address"
-            },
-            {
-              "indexed": false,
-              "internalType": "address",
-              "name": "token",
-              "type": "address"
-            },
-            {
-              "indexed": false,
-              "internalType": "uint96",
-              "name": "allowanceAmount",
-              "type": "uint96"
-            },
-            {
-              "indexed": false,
-              "internalType": "uint16",
-              "name": "resetTime",
-              "type": "uint16"
-            }
-          ],
-          "name": "SetAllowance",
-          "type": "event"
-        }
-      },
-      "links": {},
-      "address": "0xCFbFaC74C26F8647cBDb8c5caf80BB5b32E43134",
-      "transactionHash": "0x589ebbf8727e2728638abbd55de3b24e01af6d2a6577c84d47315720731a3d9f"
-    },
-    "73799": {
-      "events": {
-        "0x2fd5b26f00131bd8ca0fc556207292b85a6bec241341df82724333227458e630": {
-          "anonymous": false,
-          "inputs": [
-            {
-              "indexed": true,
-              "internalType": "address",
-              "name": "safe",
-              "type": "address"
-            },
-            {
-              "indexed": false,
-              "internalType": "address",
-              "name": "delegate",
-              "type": "address"
-            }
-          ],
-          "name": "AddDelegate",
-          "type": "event"
-        },
-        "0x9a9bc79dd7e42545ba12d5659704d73a9364d4a18e0a98ca1c992a3bc999d271": {
-          "anonymous": false,
-          "inputs": [
-            {
-              "indexed": true,
-              "internalType": "address",
-              "name": "safe",
-              "type": "address"
-            },
-            {
-              "indexed": false,
-              "internalType": "address",
-              "name": "delegate",
-              "type": "address"
-            },
-            {
-              "indexed": false,
-              "internalType": "address",
-              "name": "token",
-              "type": "address"
-            }
-          ],
-          "name": "DeleteAllowance",
-          "type": "event"
-        },
-        "0xa11cca2c2027e28ab0046aab4d4040f59d8b06e819ccd974c1e53e86aa814c19": {
-          "anonymous": false,
-          "inputs": [
-            {
-              "indexed": true,
-              "internalType": "address",
-              "name": "safe",
-              "type": "address"
-            },
-            {
-              "indexed": false,
-              "internalType": "address",
-              "name": "delegate",
-              "type": "address"
-            },
-            {
-              "indexed": false,
-              "internalType": "address",
-              "name": "token",
-              "type": "address"
-            },
-            {
-              "indexed": false,
-              "internalType": "address",
-              "name": "to",
-              "type": "address"
-            },
-            {
-              "indexed": false,
-              "internalType": "uint96",
-              "name": "value",
-              "type": "uint96"
-            },
-            {
-              "indexed": false,
-              "internalType": "uint16",
-              "name": "nonce",
-              "type": "uint16"
-            }
-          ],
-          "name": "ExecuteAllowanceTransfer",
-          "type": "event"
-        },
-        "0xad71d7a737da41277b5ade17fd65b00671e3ab35f23778a98c8d925dc66e3d9d": {
-          "anonymous": false,
-          "inputs": [
-            {
-              "indexed": true,
-              "internalType": "address",
-              "name": "safe",
-              "type": "address"
-            },
-            {
-              "indexed": false,
-              "internalType": "address",
-              "name": "delegate",
-              "type": "address"
-            },
-            {
-              "indexed": false,
-              "internalType": "address",
-              "name": "paymentToken",
-              "type": "address"
-            },
-            {
-              "indexed": false,
-              "internalType": "address",
-              "name": "paymentReceiver",
-              "type": "address"
-            },
-            {
-              "indexed": false,
-              "internalType": "uint96",
-              "name": "payment",
-              "type": "uint96"
-            }
-          ],
-          "name": "PayAllowanceTransfer",
-          "type": "event"
-        },
-        "0xdccc2d936ded24d2153d2760581a7f0dcb23ec71190c9726b3584cdd700214d4": {
-          "anonymous": false,
-          "inputs": [
-            {
-              "indexed": true,
-              "internalType": "address",
-              "name": "safe",
-              "type": "address"
-            },
-            {
-              "indexed": false,
-              "internalType": "address",
-              "name": "delegate",
-              "type": "address"
-            }
-          ],
-          "name": "RemoveDelegate",
-          "type": "event"
-        },
-        "0xa39af38687a2c1e52c987a84d807fd238b83b08a9da657f184a72fcd2b71360c": {
-          "anonymous": false,
-          "inputs": [
-            {
-              "indexed": true,
-              "internalType": "address",
-              "name": "safe",
-              "type": "address"
-            },
-            {
-              "indexed": false,
-              "internalType": "address",
-              "name": "delegate",
-              "type": "address"
-            },
-            {
-              "indexed": false,
-              "internalType": "address",
-              "name": "token",
-              "type": "address"
-            }
-          ],
-          "name": "ResetAllowance",
-          "type": "event"
-        },
-        "0x49caa04c5e1e168069c09df7f88c07ca87be980b0bf4570ab77fe9aae3ca7eba": {
-          "anonymous": false,
-          "inputs": [
-            {
-              "indexed": true,
-              "internalType": "address",
-              "name": "safe",
-              "type": "address"
-            },
-            {
-              "indexed": false,
-              "internalType": "address",
-              "name": "delegate",
-              "type": "address"
-            },
-            {
-              "indexed": false,
-              "internalType": "address",
-              "name": "token",
-              "type": "address"
-            },
-            {
-              "indexed": false,
-              "internalType": "uint96",
-              "name": "allowanceAmount",
-              "type": "uint96"
-            },
-            {
-              "indexed": false,
-              "internalType": "uint16",
-              "name": "resetTime",
-              "type": "uint16"
-            }
-          ],
-          "name": "SetAllowance",
-          "type": "event"
-=======
         "73799": {
             "events": {
                 "0x2fd5b26f00131bd8ca0fc556207292b85a6bec241341df82724333227458e630": {
@@ -3212,7 +2116,6 @@
             "links": {},
             "address": "0xCFbFaC74C26F8647cBDb8c5caf80BB5b32E43134",
             "transactionHash": "0x589ebbf8727e2728638abbd55de3b24e01af6d2a6577c84d47315720731a3d9f"
->>>>>>> 84475037
         }
     }
 }